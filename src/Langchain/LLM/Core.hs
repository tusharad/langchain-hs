--- conflicted
+++ resolved
@@ -255,21 +255,12 @@
 
   -- | Stream responses from the language model for a sequence of messages.
   -- Uses callbacks to process tokens in real-time; returns either an error or unit.
-<<<<<<< HEAD
   stream :: 
        llm 
     -> ChatMessage 
     -> StreamHandler (LLMStreamTokenType llm) 
     -> Maybe (LLMParams llm) 
     -> IO (Either String ())
-=======
-  stream ::
-    llm ->
-    ChatMessage ->
-    StreamHandler ->
-    Maybe (LLMParams llm) ->
-    IO (Either String ())
->>>>>>> 73bb192f
 
   -- Default implementations
 
