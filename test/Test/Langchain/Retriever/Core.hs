{-# LANGUAGE OverloadedStrings #-}
{-# LANGUAGE TypeFamilies #-}

module Test.Langchain.Retriever.Core (tests) where

import Test.Tasty
import Test.Tasty.HUnit

import Langchain.DocumentLoader.Core (Document (..))
import Langchain.LLM.Core (LLM (..))
import qualified Langchain.LLM.Core as LLM
import Langchain.Retriever.Core (Retriever (..))
import Langchain.Retriever.MultiQueryRetriever

import qualified Data.Map.Strict as HM
import Data.Text (Text)

data DummyLLM = DummyLLM

-- TODO: Add some real world examples here
instance LLM DummyLLM where
  type LLMParams DummyLLM = String
<<<<<<< HEAD
  type LLMStreamTokenType DummyLLM = Text
=======

>>>>>>> 73bb192f
  -- When 'generate' is called, we return a fixed response in the format expected by the
  -- NumberSeparatedList parser. For example:
  --
  -- "1. test query 1\n2. test query 2"
  generate _ _ _ = return $ Right "1. test query 1\n2. test query 2"
  chat _ _ _ = return $ Right $ LLM.Message LLM.User "dummy chat response" LLM.defaultMessageData
  stream _ _ _ _ = return $ Right ()

data DummyRetriever = DummyRetriever

instance Retriever DummyRetriever where
  _get_relevant_documents _ query =
    return $ Right [Document (query <> " result") HM.empty]

test_generateQueries :: Assertion
test_generateQueries = do
  let dummyLLM = DummyLLM
      query = "original query"
      numQueriesToGenerate = 2
      includeOriginal = True
      queryPrompt = defaultQueryGenerationPrompt
  result <- generateQueries dummyLLM queryPrompt query numQueriesToGenerate includeOriginal
  case result of
    Left err -> assertFailure ("generateQueries failed with error: " ++ err)
    Right qs -> do
      let expectedQueries =
            [ "original query"
            , "test query 1"
            , "test query 2"
            ]
      length qs @?= 3
      qs @?= expectedQueries

-- Test the MultiQueryRetriever _get_relevant_documents implementation.
test_MultiQueryRetriever :: Assertion
test_MultiQueryRetriever = do
  let dummyLLM = DummyLLM
      dummyRetriever = DummyRetriever
      -- Create a MultiQueryRetriever using the dummy implementations.
      mqRetriever = newMultiQueryRetriever dummyRetriever dummyLLM
      originalQuery = "original query"
  result <- _get_relevant_documents mqRetriever originalQuery
  case result of
    Left err -> assertFailure ("MultiQueryRetriever failed with error: " ++ err)
    Right docs -> do
      -- Since generateQueries returns three queries (original plus two generated),
      -- and DummyRetriever returns one document per query, we expect 3 documents.
      length docs @?= 3
      let contents = map pageContent docs
          expectedContents =
            [ "original query result"
            , "test query 1 result"
            , "test query 2 result"
            ]
      contents @?= expectedContents

tests :: TestTree
tests =
  testGroup
    "Retriever Tests"
    [ testCase "generateQueries returns expected queries" test_generateQueries
    , testCase "MultiQueryRetriever retrieves and combines documents" test_MultiQueryRetriever
    ]<|MERGE_RESOLUTION|>--- conflicted
+++ resolved
@@ -20,11 +20,7 @@
 -- TODO: Add some real world examples here
 instance LLM DummyLLM where
   type LLMParams DummyLLM = String
-<<<<<<< HEAD
   type LLMStreamTokenType DummyLLM = Text
-=======
-
->>>>>>> 73bb192f
   -- When 'generate' is called, we return a fixed response in the format expected by the
   -- NumberSeparatedList parser. For example:
   --
