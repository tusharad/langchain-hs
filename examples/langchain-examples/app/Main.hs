module Main (main) where

-- import App.OpenRouter.PdfQA
-- import App.OpenRouter.ToolCall
-- import App.Ollama.StructuredOutput
<<<<<<< HEAD
-- import App.Ollama.ToolCall
-- import App.OpenRouter.StructuredOutput
=======
import App.OpenRouter.StructuredOutput

>>>>>>> f6f6b823
-- import App.Ollama.MultiAgent
-- import App.Ollama.Agent
-- import App.Gemini.Embeddings
-- import App.Gemini.Runnable
-- import App.Gemini.ImageInput
-- import App.Gemini.Simple
-- import App.Gemini.Streaming
-- import App.OpenAI.ImageInput
<<<<<<< HEAD
import App.Agent.SimpleAgent
=======
>>>>>>> f6f6b823

main :: IO ()
main = runApp<|MERGE_RESOLUTION|>--- conflicted
+++ resolved
@@ -3,13 +3,8 @@
 -- import App.OpenRouter.PdfQA
 -- import App.OpenRouter.ToolCall
 -- import App.Ollama.StructuredOutput
-<<<<<<< HEAD
--- import App.Ollama.ToolCall
--- import App.OpenRouter.StructuredOutput
-=======
 import App.OpenRouter.StructuredOutput
 
->>>>>>> f6f6b823
 -- import App.Ollama.MultiAgent
 -- import App.Ollama.Agent
 -- import App.Gemini.Embeddings
@@ -18,10 +13,6 @@
 -- import App.Gemini.Simple
 -- import App.Gemini.Streaming
 -- import App.OpenAI.ImageInput
-<<<<<<< HEAD
-import App.Agent.SimpleAgent
-=======
->>>>>>> f6f6b823
 
 main :: IO ()
 main = runApp